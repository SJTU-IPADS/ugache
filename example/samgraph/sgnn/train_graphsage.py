import argparse
import time
import torch
import torch.nn as nn
import torch.nn.functional as F
import torch.optim as optim
import numpy as np
from dgl.nn.pytorch import SAGEConv
import dgl.multiprocessing as mp
from torch.nn.parallel import DistributedDataParallel
import sys
import os
import datetime
import samgraph.torch as sam
import train_accuracy
from common_config import *


class SAGE(nn.Module):
    def __init__(self,
                 in_feats,
                 n_hidden,
                 n_classes,
                 n_layers,
                 activation,
                 dropout):
        super().__init__()
        self.n_layers = n_layers
        self.n_hidden = n_hidden
        self.n_classes = n_classes
        self.layers = nn.ModuleList()
        self.layers.append(SAGEConv(in_feats, n_hidden, 'mean'))
        for _ in range(1, n_layers - 1):
            self.layers.append(SAGEConv(n_hidden, n_hidden, 'mean'))
        self.layers.append(SAGEConv(n_hidden, n_classes, 'mean'))
        self.dropout = nn.Dropout(dropout)
        self.activation = activation

    def forward(self, blocks, x):
        h = x
        for l, (layer, block) in enumerate(zip(self.layers, blocks)):
            h = layer(block, h)
            if l != len(self.layers) - 1:
                h = self.activation(h)
                h = self.dropout(h)
        return h


def parse_args(default_run_config):
    argparser = argparse.ArgumentParser("GCN Training")

    add_common_arguments(argparser, default_run_config)

    argparser.add_argument('--fanout', nargs='+',
                           type=int, default=default_run_config['fanout'])
    argparser.add_argument('--lr', type=float,
                           default=default_run_config['lr'])
    argparser.add_argument('--dropout', type=float,
                           default=default_run_config['dropout'])
    argparser.add_argument('--report-acc', type=int,
                           default=0)

    return vars(argparser.parse_args())


def get_run_config():
    run_config = {}

    run_config.update(get_default_common_config(run_mode=RunMode.SGNN))
    run_config['sample_type'] = 'khop2'

    run_config['fanout'] = [25, 10]
    run_config['lr'] = 0.003
    run_config['dropout'] = 0.5

    run_config.update(parse_args(run_config))

    process_common_config(run_config)
    assert(run_config['arch'] == 'arch6')
    assert(run_config['sample_type'] != 'random_walk')

    run_config['num_fanout'] = run_config['num_layer'] = len(
        run_config['fanout'])

    print_run_config(run_config)

    return run_config


def run_init(run_config):
    sam.config(run_config)
    sam.data_init()

    if run_config['validate_configs']:
        sys.exit()


def run(worker_id, run_config):
    num_worker = run_config['num_worker']
    global_barrier = run_config['global_barrier']

    ctx = run_config['workers'][worker_id]
    device = torch.device(ctx)

    if (run_config['report_acc'] != 0) and (worker_id == 0):
        dgl_graph, valid_set, test_set, feat, label = \
            train_accuracy.load_accuracy_data(run_config['dataset'], run_config['root_path'])
        # use sample device to speedup the sampling
        # XXX: why can not work while graph is hold on this GPU ?
        acc_device = torch.device(run_config['workers'][0])
        accuracy = train_accuracy.Accuracy(dgl_graph, valid_set, test_set, feat, label,
                            run_config['fanout'], run_config['batch_size'], acc_device)
    train_device = torch.device(ctx)

    print('[Worker {:d}/{:d}] Started with PID {:d}({:s})'.format(
        worker_id, num_worker, os.getpid(), torch.cuda.get_device_name(ctx)))
    sam.sample_init(worker_id, ctx)
    sam.train_init(worker_id, ctx)

    if num_worker > 1:
        dist_init_method = 'tcp://{master_ip}:{master_port}'.format(
            master_ip='127.0.0.1', master_port='12345')
        world_size = num_worker
        torch.distributed.init_process_group(backend="nccl",
                                             init_method=dist_init_method,
                                             world_size=world_size,
                                             rank=worker_id,
                                             timeout=datetime.timedelta(seconds=get_default_timeout()))

    in_feat = sam.feat_dim()
    num_class = sam.num_class()
    num_layer = run_config['num_layer']

    model = SAGE(in_feat, run_config['num_hidden'], num_class,
                 num_layer, F.relu, run_config['dropout'])
    model = model.to(device)
    if num_worker > 1:
        model = DistributedDataParallel(
            model, device_ids=[device], output_device=device)

    loss_fcn = nn.CrossEntropyLoss()
    loss_fcn = loss_fcn.to(device)
    optimizer = optim.Adam(model.parameters(), lr=run_config['lr'])

    num_epoch = sam.num_epoch()
    num_step = sam.num_local_step()

    epoch_sample_total_times = []
    epoch_sample_times = []
    epoch_get_cache_miss_index_times = []
    epoch_copy_times = []
    epoch_convert_times = []
    epoch_train_times = []
    epoch_total_times_python = []
    epoch_train_total_times_profiler = []
    epoch_cache_hit_rates = []

    copy_times = []
    convert_times = []
    train_times = []
    total_times = []
    total_steps = 0

    # run start barrier
    global_barrier.wait()
    print('[Worker {:d}] run for {:d} epochs with {:d} steps'.format(
        worker_id, num_epoch, num_step))
    run_start = time.time()
    run_acc_total = 0.0

    for epoch in range(num_epoch):
        # epoch start barrier
        global_barrier.wait()

        epoch_acc_time = 0.0

        tic = time.time()

        for step in range(worker_id, num_step * num_worker, num_worker):
            t0 = time.time()
            if not run_config['pipeline']:
              sam.sample_once()
            elif epoch + step == worker_id:
              sam.extract_start(0)
            batch_key = sam.get_next_batch()
            t1 = time.time()
            blocks, batch_input, batch_label = sam.get_dgl_blocks(
                batch_key, num_layer)
            t2 = time.time()

            # Compute loss and prediction
            batch_pred = model(blocks, batch_input)
            loss = loss_fcn(batch_pred, batch_label)
            optimizer.zero_grad()
            loss.backward()
            optimizer.step()

            event_sync()
            batch_input = None
            batch_label = None
            blocks = None

            t3 = time.time()

            copy_time = sam.get_log_step_value(epoch, step, sam.kLogL1CopyTime)
            convert_time = t2 - t1
            train_time = t3 - t2
            total_time = t3 - t1

            sam.log_step(epoch, step, sam.kLogL1TrainTime, train_time)
            sam.log_step(epoch, step, sam.kLogL1ConvertTime, convert_time)
            sam.log_epoch_add(epoch, sam.kLogEpochConvertTime, convert_time)
            sam.log_epoch_add(epoch, sam.kLogEpochTrainTime, train_time)
            sam.log_epoch_add(epoch, sam.kLogEpochTotalTime, total_time)

            copy_times.append(copy_time)
            convert_times.append(convert_time)
            train_times.append(train_time)
            total_times.append(total_time)

<<<<<<< HEAD
            # sam.report_step(epoch, step)
=======
            sam.report_step(epoch, step)
            if (run_config['report_acc']) and \
                    (step % run_config['report_acc'] == 0) and (worker_id == 0):
                tt = time.time()
                acc = accuracy.valid_acc(model, train_device)
                acc_time = (time.time() - tt)
                epoch_acc_time += acc_time
                run_acc_total += acc_time
                print('Valid Acc: {:.2f}% | Acc Time: {:.4f} | Total Step: {:d} | Time Cost: {:.2f}'.format(
                    acc * 100.0, acc_time, total_steps, (time.time() - run_start - run_acc_total)))
            total_steps += run_config['num_worker']
>>>>>>> 35674449

        event_sync()

        # sync the train workers
        if num_worker > 1:
            torch.distributed.barrier()

        toc = time.time()

        epoch_total_times_python.append(toc - tic - epoch_acc_time)

        # epoch end barrier
        global_barrier.wait()

        feat_nbytes = sam.get_log_epoch_value(
            epoch, sam.kLogEpochFeatureBytes)
        miss_nbytes = sam.get_log_epoch_value(
            epoch, sam.kLogEpochMissBytes)
        epoch_cache_hit_rates.append(
            (feat_nbytes - miss_nbytes) / feat_nbytes)
        epoch_sample_total_times.append(
            sam.get_log_epoch_value(epoch, sam.kLogEpochSampleTotalTime)
        )
        epoch_sample_times.append(
            sam.get_log_epoch_value(epoch, sam.kLogEpochSampleTime)
        )
        epoch_get_cache_miss_index_times.append(
            sam.get_log_epoch_value(
                epoch, sam.KLogEpochSampleGetCacheMissIndexTime)
        )
        epoch_copy_times.append(
            sam.get_log_epoch_value(epoch, sam.kLogEpochCopyTime))
        epoch_convert_times.append(
            sam.get_log_epoch_value(epoch, sam.kLogEpochConvertTime))
        epoch_train_times.append(
            sam.get_log_epoch_value(epoch, sam.kLogEpochTrainTime))
        epoch_train_total_times_profiler.append(
            sam.get_log_epoch_value(epoch, sam.kLogEpochTotalTime))
        if (run_config['report_acc'] != 0) and (worker_id == 0):
            tt = time.time()
            acc = accuracy.valid_acc(model, train_device)
            acc_time = (time.time() - tt)
            run_acc_total += acc_time
            print('Valid Acc: {:.2f}% | Acc Time: {:.4f} | Total Step: {:d} | Time Cost: {:.2f}'.format(
                acc * 100.0, acc_time, total_steps, (time.time() - run_start - run_acc_total)))
        if worker_id == 0:
            print('Epoch {:05d} | Epoch Time {:.4f} | Sample {:.4f} | Copy {:.4f} | Total Train(Profiler) {:.4f}'.format(
                epoch, epoch_total_times_python[-1], epoch_sample_total_times[-1], epoch_copy_times[-1], epoch_train_total_times_profiler[-1]))

    # sync the train workers
    if num_worker > 1:
        torch.distributed.barrier()

    if (run_config['report_acc'] != 0) and (worker_id == 0):
        tt = time.time()
        acc = accuracy.test_acc(model, train_device)
        acc_time = (time.time() - tt)
        run_acc_total += acc_time
        print('Test Acc: {:.2f}% | Acc Time: {:.4f} | Time Cost: {:.2f}'.format(acc * 100.0, acc_time, (time.time() - run_start - run_acc_total)))
    # run end barrier
    global_barrier.wait()
    run_end = time.time()

    print('[Train  Worker {:d}] Avg Epoch {:.4f} | Sample {:.4f} | Copy {:.4f} | Train Total (Profiler) {:.4f}'.format(
          worker_id, np.mean(epoch_total_times_python[1:]), np.mean(epoch_sample_total_times[1:]), np.mean(epoch_copy_times[1:]), np.mean(epoch_train_total_times_profiler[1:])))

    global_barrier.wait()  # barrier for pretty print

    if worker_id == 0:
        sam.report_step_average(epoch, step)
        sam.report_init()

        test_result = []
        test_result.append(('sample_time', np.mean(epoch_sample_times[1:])))
        test_result.append(('get_cache_miss_index_time', np.mean(
            epoch_get_cache_miss_index_times[1:])))
        test_result.append(
            ('epoch_time:sample_total', np.mean(epoch_sample_total_times[1:])))
        test_result.append(('epoch_time:copy_time',
                           np.mean(epoch_copy_times[1:])))
        test_result.append(('convert_time', np.mean(epoch_convert_times[1:])))
        test_result.append(('train_time', np.mean(epoch_train_times[1:])))
        test_result.append(('epoch_time:train_total', np.mean(
            epoch_train_total_times_profiler[1:])))
        test_result.append(
            ('cache_percentage', run_config['cache_percentage']))
        test_result.append(('cache_hit_rate', np.mean(
            epoch_cache_hit_rates[1:])))
        test_result.append(
            ('epoch_time:total', np.mean(epoch_total_times_python[1:])))
        test_result.append(('run_time', run_end - run_start))
        for k, v in test_result:
            print('test_result:{:}={:.2f}'.format(k, v))

        # sam.dump_trace()

    sam.shutdown()


if __name__ == '__main__':
    run_config = get_run_config()
    run_init(run_config)

    num_worker = run_config['num_worker']

    # global barrier is used to sync all the sample workers and train workers
    run_config['global_barrier'] = mp.Barrier(
        num_worker, timeout=get_default_timeout())

    if num_worker == 1:
        run(0, run_config)
    else:
        workers = []
        # sample processes
        for worker_id in range(num_worker):
            p = mp.Process(target=run, args=(worker_id, run_config))
            p.start()
            workers.append(p)

        ret = sam.wait_one_child()
        if ret != 0:
            for p in workers:
                p.kill()
        for p in workers:
            p.join()

        if ret != 0:
            sys.exit(1)<|MERGE_RESOLUTION|>--- conflicted
+++ resolved
@@ -218,10 +218,7 @@
             train_times.append(train_time)
             total_times.append(total_time)
 
-<<<<<<< HEAD
             # sam.report_step(epoch, step)
-=======
-            sam.report_step(epoch, step)
             if (run_config['report_acc']) and \
                     (step % run_config['report_acc'] == 0) and (worker_id == 0):
                 tt = time.time()
@@ -232,7 +229,6 @@
                 print('Valid Acc: {:.2f}% | Acc Time: {:.4f} | Total Step: {:d} | Time Cost: {:.2f}'.format(
                     acc * 100.0, acc_time, total_steps, (time.time() - run_start - run_acc_total)))
             total_steps += run_config['num_worker']
->>>>>>> 35674449
 
         event_sync()
 
