--- conflicted
+++ resolved
@@ -313,7 +313,7 @@
                 batch_input = None
                 batch_label = None
                 blocks = None
-            
+
             if num_worker > 1:
                 torch.distributed.barrier()
 
@@ -337,15 +337,11 @@
 
             sam.report_step(epoch, step)
 
-<<<<<<< HEAD
-        torch.cuda.synchronize(train_device)
         tt = time.time()
         acc = accuracy.valid_acc(model, train_device)
         acc_time = (time.time() - tt)
         print('Valid Acc: {:.2f}% | Time Cost: {:.4f}'.format(acc * 100.0, acc_time))
 
-=======
->>>>>>> 89895bd0
         # sync the train workers
         if num_worker > 1:
             torch.distributed.barrier()
