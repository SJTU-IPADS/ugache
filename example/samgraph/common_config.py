import samgraph.torch as sam
import time
import os
from enum import Enum


class RunMode(Enum):
    NORMAL = 0  # arch0, arch1, arch2, arch3, arch4, for applications in example/samgraph
    FGNN   = 1  # arch5, for applications in example/samgraph/multi_gpu and example/samgraph/balance_switcher
    SGNN   = 2  # arch6, for applications in example/samgraph/sgnn


def get_default_timeout():
    # in seconds
    return 600.0


def get_dataset_list():
    return ['papers100M', 'com-friendster',
            'reddit', 'products', 'twitter', 'uk-2006-05', 'papers100M_empty']


def get_default_common_config(run_mode: RunMode = RunMode.NORMAL, **kwargs):
    default_common_config = {}

    default_common_config['_run_mode'] = run_mode

    if run_mode == RunMode.FGNN:
        default_common_config['arch'] = 'arch5'
        default_common_config['num_train_worker'] = 1
        default_common_config['num_sample_worker'] = 1
    elif run_mode == RunMode.SGNN:
        default_common_config['arch'] = 'arch6'
        default_common_config['num_worker'] = 1
    else:
        default_common_config['arch'] = 'arch3'

    default_common_config['sample_type'] = 'khop0'
    default_common_config['root_path'] = '/graph-learning/samgraph/'
    default_common_config['dataset'] = 'reddit'
    # default_common_config['dataset'] = 'products'
    # default_common_config['dataset'] = 'papers100M'
    # default_common_config['dataset'] = 'com-friendster'
    default_common_config['pipeline'] = False

    # default_common_config['cache_policy'] = 'heuristic'
    default_common_config['cache_policy'] = 'pre_sample'
    default_common_config['cache_percentage'] = 0.0

    default_common_config['num_epoch'] = 3
    default_common_config['batch_size'] = 8000
    default_common_config['num_hidden'] = 256

    default_common_config['max_sampling_jobs'] = 10
    default_common_config['max_copying_jobs'] = 1

    default_common_config['barriered_epoch'] = 0
    default_common_config['presample_epoch'] = 1
    default_common_config['omp_thread_num'] = 40

    default_common_config.update(kwargs)

    return default_common_config


def add_common_arguments(argparser, run_config):
    run_mode = run_config['_run_mode']

    if run_mode == RunMode.FGNN or run_config['arch'] == 'arch5':
        run_config['arch'] = 'arch5'
        run_config['_run_mode'] = RunMode.FGNN
        argparser.add_argument('--num-train-worker', type=int,
                               default=run_config['num_train_worker'])
        argparser.add_argument('--num-sample-worker', type=int,
                               default=run_config['num_sample_worker'])
<<<<<<< HEAD
        argparser.add_argument('--single-gpu', action='store_true',
                               default=False)
=======
    elif run_mode == RunMode.SGNN or run_config['arch'] == 'arch6':
        run_config['arch'] = 'arch6'
        run_config['_run_mode'] = RunMode.SGNN
        argparser.add_argument('--num-worker', type=int,
                               default=run_config['num_worker'])
>>>>>>> 0383633f
    else:
        argparser.add_argument('--arch', type=str, choices=sam.builtin_archs.keys(),
                               default=run_config['arch'])
        run_config['_run_multi_gpu'] = 'false'
        argparser.add_argument('--override-device',
                               action='store_true', default=False)
        argparser.add_argument('--override-train-device',
                               type=str, default='cuda:0')
        argparser.add_argument('--override-sample-device',
                               type=str, default='cuda:1')

    argparser.add_argument('--sample-type', type=str, choices=sam.sample_types.keys(),
                           default=run_config['sample_type'])

    if not run_config['_run_mode'] == RunMode.SGNN:
        argparser.add_argument('--pipeline', action='store_true',
                               default=run_config['pipeline'])
        argparser.add_argument('--no-pipeline', action='store_false', dest='pipeline',
                               default=run_config['pipeline'])

    argparser.add_argument('--root-path', type=str,
                           default=run_config['root_path'])
    argparser.add_argument('--dataset', type=str, choices=get_dataset_list(),
                           default=run_config['dataset'])

    argparser.add_argument('--cache-policy', type=str, choices=sam.cache_policies.keys(),
                           default=run_config['cache_policy'])
    argparser.add_argument('--cache-percentage', type=float,
                           default=run_config['cache_percentage'])
    argparser.add_argument('--max-sampling-jobs', type=int,
                           default=run_config['max_sampling_jobs'])
    argparser.add_argument('--max-copying-jobs', type=int,
                           default=run_config['max_copying_jobs'])

    argparser.add_argument('--num-epoch', type=int,
                           default=run_config['num_epoch'])
    argparser.add_argument('--batch-size', type=int,
                           default=run_config['batch_size'])
    argparser.add_argument('--num-hidden', type=int,
                           default=run_config['num_hidden'])

    argparser.add_argument('--barriered-epoch', type=int,
                           default=run_config['barriered_epoch'])
    argparser.add_argument('--presample-epoch', type=int,
                           default=run_config['presample_epoch'])
    argparser.add_argument('--omp-thread-num', type=int,
                           default=run_config['omp_thread_num'])

    argparser.add_argument('--validate-configs',
                           action='store_true', default=False)

    argparser.add_argument('-ll', '--log-level', choices=[
                           'info', 'debug', 'warn', 'error'], type=str, dest='_log_level', default='error')
    argparser.add_argument('-pl', '--profile-level', choices=[
                           '0', '1', '2', '3'], type=str, dest='_profile_level', default='0')
    argparser.add_argument('--empty-feat', type=str,
                           dest='_empty_feat', default='0')


def process_common_config(run_config):
    run_config['dataset_path'] = run_config['root_path'] + \
        run_config['dataset']

    # the first epoch is used to warm up the system
    run_config['num_epoch'] += 1

    run_mode = run_config['_run_mode']
    arch = run_config['arch']
    run_config['_arch'] = sam.builtin_archs[arch]['arch']
    if run_mode == RunMode.NORMAL:
        run_config['sampler_ctx'] = sam.builtin_archs[arch]['sampler_ctx']
        run_config['trainer_ctx'] = sam.builtin_archs[arch]['trainer_ctx']

        if run_config['override_device']:
            run_config['sampler_ctx'] = run_config['override_sample_device']
            run_config['trainer_ctx'] = run_config['override_train_device']
    elif run_mode == RunMode.FGNN:
        run_config['omp_thread_num'] //= run_config['num_train_worker']
        assert(
            'num_sample_worker' in run_config and run_config['num_sample_worker'] > 0)
        assert(
            'num_train_worker' in run_config and run_config['num_train_worker'] > 0)
        # trainer gpu id should start from 0 under heterogeneous environment or NCCL will throw an error
        run_config['train_workers'] = [
            sam.gpu(i) for i in range(run_config['num_train_worker'])]
        run_config['sample_workers'] = [sam.gpu(
            run_config['num_train_worker'] + i) for i in range(run_config['num_sample_worker'])]
<<<<<<< HEAD
        if (run_config['single_gpu'] == True):
            run_config['num_sample_worker'] = 1
            run_config['num_train_worker']  = 1
            run_config['train_workers']     = [sam.gpu(0)]
            run_config['sample_workers']    = [sam.gpu(0)]
            run_config['pipeline']          = False
=======
    elif run_mode == RunMode.SGNN:
        run_config['omp_thread_num'] //= run_config['num_worker']
        run_config['workers'] = [sam.gpu(i)
                                 for i in range(run_config['num_worker'])]
    else:
        assert(False)
>>>>>>> 0383633f

    run_config['_sample_type'] = sam.sample_types[run_config['sample_type']]
    run_config['_cache_policy'] = sam.cache_policies[run_config['cache_policy']]
    assert(run_config['cache_percentage'] >=
           0 and run_config['cache_percentage'] <= 100)

    assert(run_config['max_sampling_jobs'] > 0)
    assert(run_config['max_copying_jobs'] > 0)

    # arch1 doesn't support pipelining
    if run_config['arch'] == 'arch1':
        run_config['pipeline'] = False

    os.environ['SAMGRAPH_LOG_LEVEL'] = run_config['_log_level']
    os.environ["SAMGRAPH_PROFILE_LEVEL"] = run_config['_profile_level']
    os.environ['SAMGRAPH_EMPTY_FEAT'] = run_config['_empty_feat']


def print_run_config(run_config):
    print('config:eval_tsp="{:}"'.format(time.strftime(
        "%Y-%m-%d %H:%M:%S", time.localtime())))
    for k, v in run_config.items():
        if not k.startswith('_'):
            print('config:{:}={:}'.format(k, v))

    for k, v in run_config.items():
        if k.startswith('_'):
            print('config:{:}={:}'.format(k, v))<|MERGE_RESOLUTION|>--- conflicted
+++ resolved
@@ -73,16 +73,13 @@
                                default=run_config['num_train_worker'])
         argparser.add_argument('--num-sample-worker', type=int,
                                default=run_config['num_sample_worker'])
-<<<<<<< HEAD
         argparser.add_argument('--single-gpu', action='store_true',
                                default=False)
-=======
     elif run_mode == RunMode.SGNN or run_config['arch'] == 'arch6':
         run_config['arch'] = 'arch6'
         run_config['_run_mode'] = RunMode.SGNN
         argparser.add_argument('--num-worker', type=int,
                                default=run_config['num_worker'])
->>>>>>> 0383633f
     else:
         argparser.add_argument('--arch', type=str, choices=sam.builtin_archs.keys(),
                                default=run_config['arch'])
@@ -170,21 +167,18 @@
             sam.gpu(i) for i in range(run_config['num_train_worker'])]
         run_config['sample_workers'] = [sam.gpu(
             run_config['num_train_worker'] + i) for i in range(run_config['num_sample_worker'])]
-<<<<<<< HEAD
         if (run_config['single_gpu'] == True):
             run_config['num_sample_worker'] = 1
             run_config['num_train_worker']  = 1
             run_config['train_workers']     = [sam.gpu(0)]
             run_config['sample_workers']    = [sam.gpu(0)]
             run_config['pipeline']          = False
-=======
     elif run_mode == RunMode.SGNN:
         run_config['omp_thread_num'] //= run_config['num_worker']
         run_config['workers'] = [sam.gpu(i)
                                  for i in range(run_config['num_worker'])]
     else:
         assert(False)
->>>>>>> 0383633f
 
     run_config['_sample_type'] = sam.sample_types[run_config['sample_type']]
     run_config['_cache_policy'] = sam.cache_policies[run_config['cache_policy']]
