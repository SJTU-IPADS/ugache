--- conflicted
+++ resolved
@@ -102,13 +102,8 @@
   }
 
   _gpu_data =
-<<<<<<< HEAD
-      Tensor::Empty(input->Type(), {sampler_data_size},
+      Tensor::Empty(input->Type(), {_num_local_data},
                     sampler_ctx,
-=======
-      Tensor::Empty(input->Type(), {_num_local_data},
-                    Engine::Get()->GetSamplerCtx(),
->>>>>>> 72165df7
                     "cuda_shuffler_dev_input_" + std::to_string(sampler_id));
 
   _initialized = false;
@@ -130,7 +125,7 @@
   }
 
   LOG(DEBUG) << "sampler " << sampler_ctx << " create shuffler done"
-             << " data_size=" << sampler_data_size
+             << " data_size=" << _num_local_data
              << " num_step=" << _num_step
              << " total_step=" << (_num_data + _batch_size - 1) / _batch_size;
 }
