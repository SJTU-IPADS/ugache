--- conflicted
+++ resolved
@@ -91,7 +91,6 @@
                << ToReadableSize(sizeof(size_t));
 
     // Sample a compact coo graph
-<<<<<<< HEAD
     if (dataset->weighted_edge) {
       GPUWeightedSample(indptr, indices, input, num_input, fanout, out_src,
                         out_dst, num_out, sampler_ctx, sample_stream,
@@ -102,10 +101,6 @@
       GPUNextdoorSample(indptr, indices, input, num_input, fanout, out_src, out_dst,
                 num_out, sampler_ctx, sample_stream, task->key, states, num_seeds);
     }
-=======
-    GPUSample(indptr, indices, input, num_input, fanout, out_src, out_dst,
-              num_out, sampler_ctx, sample_stream, task->key);
->>>>>>> 5d8e51ed
 
     // Get nnz
     sampler_device->CopyDataFromTo(num_out, 0, &num_samples, 0, sizeof(size_t),
