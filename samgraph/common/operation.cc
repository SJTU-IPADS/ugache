#include "operation.h"

#include <cuda_profiler_api.h>
#include <cuda_runtime.h>

#include <iostream>
#include <string>
#include <unordered_map>
#include <vector>

#include "common.h"
#include "constant.h"
#include "engine.h"
#include "logging.h"
#include "profiler.h"
#include "run_config.h"
<<<<<<< HEAD
#include "./dist/dist_engine.h"
=======
#include "timer.h"
>>>>>>> 8443f2b2

namespace samgraph {
namespace common {

extern "C" {

void samgraph_config(const char *path, int run_arch, int sample_type,
                     int sampler_device_type, int sampler_device_id,
                     int trainer_device_type, int trainer_device_id,
                     size_t batch_size, size_t num_epoch, int cache_policy,
                     double cache_percentage, size_t max_sampling_jobs,
                     size_t max_copying_jobs) {
  CHECK(!RunConfig::is_configured);
  RunConfig::dataset_path = path;
  RunConfig::run_arch = static_cast<RunArch>(run_arch);
  RunConfig::sample_type = static_cast<SampleType>(sample_type);
  RunConfig::batch_size = batch_size;
  RunConfig::num_epoch = num_epoch;
  RunConfig::sampler_ctx =
      Context{static_cast<DeviceType>(sampler_device_type), sampler_device_id};
  RunConfig::trainer_ctx =
      Context{static_cast<DeviceType>(trainer_device_type), trainer_device_id};
  RunConfig::cache_policy = static_cast<CachePolicy>(cache_policy);
  RunConfig::cache_percentage = cache_percentage;

  RunConfig::max_sampling_jobs = max_sampling_jobs;
  RunConfig::max_copying_jobs = max_copying_jobs;

  std::unordered_map<SampleType, std::string> sample2str = {
      {kKHop0, "KHop0"},
      {kKHop1, "KHop1"},
      {kWeightedKHop, "WeightedKHop"},
      {kRandomWalk, "RandomWalk"},
      {kWeightedKHopPrefix, "WeightedKHopPrefix"},
  };

  LOG(INFO) << "Use " << sample2str[RunConfig::sample_type]
            << " sampling algorithm";

  RunConfig::LoadConfigFromEnv();

  RunConfig::is_configured = true;
}

void samgraph_config_khop(size_t *fanout, size_t num_fanout) {
  CHECK(!RunConfig::is_khop_configured &&
        !RunConfig::is_random_walk_configured);
  RunConfig::fanout = std::vector<size_t>(fanout, fanout + num_fanout);
  RunConfig::is_khop_configured = true;
}

void samgraph_config_random_walk(size_t random_walk_length,
                                 double random_walk_restart_prob,
                                 size_t num_random_walk, size_t num_neighbor,
                                 size_t num_layer) {
  CHECK(!RunConfig::is_random_walk_configured &&
        !RunConfig::is_khop_configured);
  RunConfig::random_walk_length = random_walk_length;
  RunConfig::random_walk_restart_prob = random_walk_restart_prob;
  RunConfig::num_random_walk = num_random_walk;
  RunConfig::num_neighbor = num_neighbor;
  RunConfig::num_layer = num_layer;
  RunConfig::fanout = std::vector<size_t>(num_layer, num_neighbor);
  RunConfig::is_random_walk_configured = true;
}

void samgraph_init() {
  CHECK(RunConfig::is_configured);
  CHECK(RunConfig::is_khop_configured || RunConfig::is_random_walk_configured);
  Engine::Create();
  Engine::Get()->Init();

  LOG(INFO) << "SamGraph has been initialied successfully";
}

void samgraph_start() {
  CHECK(Engine::Get()->IsInitialized() && !Engine::Get()->IsShutdown());
  if (RunConfig::option_profile_cuda) {
    CUDA_CALL(cudaProfilerStart());
  }

  Engine::Get()->Start();
  LOG(INFO) << "SamGraph has been started successfully";
}

size_t samgraph_num_epoch() {
  CHECK(Engine::Get()->IsInitialized() && !Engine::Get()->IsShutdown());
  return Engine::Get()->NumEpoch();
}

size_t samgraph_steps_per_epoch() {
  CHECK(Engine::Get()->IsInitialized() && !Engine::Get()->IsShutdown());
  return Engine::Get()->NumStep();
}

size_t samgraph_num_class() {
  CHECK(Engine::Get()->IsInitialized() && !Engine::Get()->IsShutdown());
  return Engine::Get()->GetGraphDataset()->num_class;
}

size_t samgraph_feat_dim() {
  CHECK(Engine::Get()->IsInitialized() && !Engine::Get()->IsShutdown());
  return Engine::Get()->GetGraphDataset()->feat->Shape().at(1);
}

uint64_t samgraph_get_next_batch(uint64_t epoch, uint64_t step) {
  CHECK(Engine::Get()->IsInitialized() && !Engine::Get()->IsShutdown());

  uint64_t key = Engine::Get()->GetBatchKey(epoch, step);
  LOG(DEBUG) << "samgraph_get_next_batch encodeKey with epoch " << epoch
             << " step " << step << " and key " << key;
  auto graph = Engine::Get()->GetGraphPool()->GetGraphBatch(key);
  key = graph->key;

  LOG(DEBUG) << "Get next batch with key " << key;
  Engine::Get()->SetGraphBatch(graph);

  return key;
}

void samgraph_sample_once() { Engine::Get()->RunSampleOnce(); }

size_t samgraph_get_graph_num_src(uint64_t key, int graph_id) {
  auto batch = Engine::Get()->GetGraphBatch();
  return batch->graphs[graph_id]->num_src;
}

size_t samgraph_get_graph_num_dst(uint64_t key, int graph_id) {
  auto batch = Engine::Get()->GetGraphBatch();
  return batch->graphs[graph_id]->num_dst;
}

size_t samgraph_get_graph_num_edge(uint64_t key, int graph_id) {
  auto batch = Engine::Get()->GetGraphBatch();
  return batch->graphs[graph_id]->num_edge;
}

void samgraph_shutdown() {
  Engine::Get()->Shutdown();
  if (RunConfig::option_profile_cuda) {
    CUDA_CALL(cudaProfilerStop());
  }
  LOG(INFO) << "SamGraph has been completely shutdown now";
}

void samgraph_log_step(uint64_t epoch, uint64_t step, int item, double val) {
  CHECK_LT(item, kNumLogStepItems);
  uint64_t key = Engine::Get()->GetBatchKey(epoch, step);
  Profiler::Get().LogStep(key, static_cast<LogStepItem>(item), val);
}

void samgraph_log_step_add(uint64_t epoch, uint64_t step, int item,
                           double val) {
  CHECK_LT(item, kNumLogStepItems);
  uint64_t key = Engine::Get()->GetBatchKey(epoch, step);
  Profiler::Get().LogStepAdd(key, static_cast<LogStepItem>(item), val);
}

void samgraph_log_epoch_add(uint64_t epoch, int item, double val) {
  CHECK_LT(item, kNumLogEpochItems);
  uint64_t key = Engine::Get()->GetBatchKey(epoch, 0);
  Profiler::Get().LogEpochAdd(key, static_cast<LogEpochItem>(item), val);
}

double samgraph_get_log_step_value(uint64_t epoch, uint64_t step, int item) {
  CHECK_LT(item, kNumLogStepItems);
  uint64_t key = Engine::Get()->GetBatchKey(epoch, step);
  return Profiler::Get().GetLogStepValue(key, static_cast<LogStepItem>(item));
}

double samgraph_get_log_epoch_value(uint64_t epoch, int item) {
  CHECK_LT(item, kNumLogEpochItems);
  return Profiler::Get().GetLogEpochValue(epoch,
                                          static_cast<LogEpochItem>(item));
}

void samgraph_report_step(uint64_t epoch, uint64_t step) {
  Profiler::Get().ReportStep(epoch, step);
}

void samgraph_report_step_average(uint64_t epoch, uint64_t step) {
  Profiler::Get().ReportStepAverage(epoch, step);
}

void samgraph_report_epoch(uint64_t epoch) {
  Profiler::Get().ReportEpoch(epoch);
}

void samgraph_report_epoch_average(uint64_t epoch) {
  Profiler::Get().ReportEpochAverage(epoch);
}

void samgraph_report_node_access() {
  if (RunConfig::option_log_node_access_simple) {
    Profiler::Get().ReportNodeAccessSimple();
  }
  if (RunConfig::option_log_node_access) {
    Profiler::Get().ReportNodeAccess();
  }
}

<<<<<<< HEAD
void samgraph_data_init() {
  CHECK(RunConfig::is_configured);
  CHECK(RunConfig::is_khop_configured || RunConfig::is_random_walk_configured);
  Engine::Create();
  Engine::Get()->Init();

  LOG(INFO) << "SamGraph data has been initialized successfully";
}
void samgraph_sample_init(int device_type, int device_id) {
  CHECK(RunConfig::is_configured);
  CHECK(RunConfig::is_khop_configured || RunConfig::is_random_walk_configured);
  dist::DistEngine::Get()->SampleInit(device_type, device_id);

  LOG(INFO) << "SamGraph sample has been initialized successfully";
}
void samgraph_train_init(int device_type, int device_id) {
  CHECK(RunConfig::is_configured);
  CHECK(RunConfig::is_khop_configured || RunConfig::is_random_walk_configured);
  dist::DistEngine::Get()->TrainInit(device_type, device_id);

  LOG(INFO) << "SamGraph train has been initialized successfully";
}
void samgraph_extract_start(int count) {
  dist::DistEngine::Get()->StartExtract(count);
  LOG(INFO) << "SamGraph extract background thread start successfully";
=======
void samgraph_trace_step_begin(uint64_t key, int item, uint64_t us) {
  Profiler::Get().TraceStepBegin(key, static_cast<TraceItem>(item), us);
}
void samgraph_trace_step_end(uint64_t key, int item, uint64_t us) {
  Profiler::Get().TraceStepEnd(key, static_cast<TraceItem>(item), us);
}
void samgraph_trace_step_begin_now(uint64_t key, int item) {
  Timer t;
  Profiler::Get().TraceStepBegin(key, static_cast<TraceItem>(item), t.TimePointMicro());
}
void samgraph_trace_step_end_now(uint64_t key, int item) {
  Timer t;
  Profiler::Get().TraceStepEnd(key, static_cast<TraceItem>(item), t.TimePointMicro());
}
void samgraph_dump_trace() {
  Profiler::Get().DumpTrace(std::cerr);
}
void samgraph_forward_barrier() {
  Engine::Get()->ForwardBarrier();
>>>>>>> 8443f2b2
}
}
}  // namespace common
}  // namespace samgraph<|MERGE_RESOLUTION|>--- conflicted
+++ resolved
@@ -14,11 +14,8 @@
 #include "logging.h"
 #include "profiler.h"
 #include "run_config.h"
-<<<<<<< HEAD
 #include "./dist/dist_engine.h"
-=======
 #include "timer.h"
->>>>>>> 8443f2b2
 
 namespace samgraph {
 namespace common {
@@ -220,7 +217,6 @@
   }
 }
 
-<<<<<<< HEAD
 void samgraph_data_init() {
   CHECK(RunConfig::is_configured);
   CHECK(RunConfig::is_khop_configured || RunConfig::is_random_walk_configured);
@@ -246,7 +242,8 @@
 void samgraph_extract_start(int count) {
   dist::DistEngine::Get()->StartExtract(count);
   LOG(INFO) << "SamGraph extract background thread start successfully";
-=======
+}
+
 void samgraph_trace_step_begin(uint64_t key, int item, uint64_t us) {
   Profiler::Get().TraceStepBegin(key, static_cast<TraceItem>(item), us);
 }
@@ -266,8 +263,9 @@
 }
 void samgraph_forward_barrier() {
   Engine::Get()->ForwardBarrier();
->>>>>>> 8443f2b2
-}
-}
+}
+
+} // extern "c"
+
 }  // namespace common
 }  // namespace samgraph