import ctypes
import os
import sysconfig


def _get_ext_suffix():
    """Determine library extension for various versions of Python."""
    ext_suffix = sysconfig.get_config_var('EXT_SUFFIX')
    if ext_suffix:
        return ext_suffix

    ext_suffix = sysconfig.get_config_var('SO')
    if ext_suffix:
        return ext_suffix

    return '.so'


def _get_extension_full_path(pkg_path, *args):
    assert len(args) >= 1
    dir_path = os.path.join(os.path.dirname(pkg_path), *args[:-1])
    full_path = os.path.join(dir_path, args[-1] + _get_ext_suffix())
    return full_path


def _get_next_enum_val(next_val):
    res = next_val[0]
    next_val[0] += 1
    return res

kCPU  = 0
kMMAP = 1
kGPU  = 2

kKHop0                 = 0
kKHop1                 = 1
kWeightedKHop          = 2
kRandomWalk            = 3
kWeightedKHopPrefix    = 4
kKHop2                 = 5
kWeightedKHopHashDedup = 6

kArch0 = 0
kArch1 = 1
kArch2 = 2
kArch3 = 3
kArch4 = 4
kArch5 = 5
kArch6 = 6

kCacheByDegree          = 0
kCacheByHeuristic       = 1
kCacheByPreSample       = 2
kCacheByDegreeHop       = 3
kCacheByPreSampleStatic = 4
kCacheByFakeOptimal     = 5
kDynamicCache           = 6


def cpu(device_id=0):
    return 'cpu:{:}'.format(device_id)


def gpu(device_id=0):
    return 'cuda:{:}'.format(device_id)


sample_types = {
    'khop0'                   : kKHop0,
    'khop1'                   : kKHop1,
    'khop2'                   : kKHop2,
    'random_walk'             : kRandomWalk,
    'weighted_khop'           : kWeightedKHop,
    'weighted_khop_prefix'    : kWeightedKHopPrefix,
    'weighted_khop_hash_dedup': kWeightedKHopHashDedup
}


builtin_archs = {
    'arch0': {
        'arch'       : kArch0,
        'sampler_ctx': cpu(),
        'trainer_ctx': gpu(0)
    },
    'arch1': {
        'arch'       : kArch1,
        'sampler_ctx': gpu(0),
        'trainer_ctx': gpu(0)
    },
    'arch2': {
        'arch'       : kArch2,
        'sampler_ctx': gpu(0),
        'trainer_ctx': gpu(0)
    },
    'arch3': {
        'arch'       : kArch3,
        'sampler_ctx': gpu(0),
        'trainer_ctx': gpu(1)
    },
    'arch4': {
        'arch'       : kArch4,
        'sampler_ctx': gpu(1),
        'trainer_ctx': gpu(0)
    },
    'arch5': {
        'arch': kArch5
    },
    'arch6': {
        'arch': kArch6
    }
}


cache_policies = {
    'degree'          : kCacheByDegree,
    'heuristic'       : kCacheByHeuristic,
    'pre_sample'      : kCacheByPreSample,
    'degree_hop'      : kCacheByDegreeHop,
    'presample_static': kCacheByPreSampleStatic,
    'fake_optimal'    : kCacheByFakeOptimal,
    'dynamic_cache'   : kDynamicCache
}

_init_log_val = [0]
# L1
kLogInitL1Common                    = _get_next_enum_val(_init_log_val)
kLogInitL1Sampler                   = _get_next_enum_val(_init_log_val)
kLogInitL1Trainer                   = _get_next_enum_val(_init_log_val)
# L2
kLogInitL2LoadDataset               = _get_next_enum_val(_init_log_val)
kLogInitL2DistQueue                 = _get_next_enum_val(_init_log_val)
kLogInitL2Presample                 = _get_next_enum_val(_init_log_val)
kLogInitL2InternalState             = _get_next_enum_val(_init_log_val)
kLogInitL2BuildCache                = _get_next_enum_val(_init_log_val)
# L3
kLogInitL3LoadDatasetMMap           = _get_next_enum_val(_init_log_val)
kLogInitL3LoadDatasetCopy           = _get_next_enum_val(_init_log_val)
kLogInitL3DistQueueAlloc            = _get_next_enum_val(_init_log_val)
kLogInitL3DistQueuePin              = _get_next_enum_val(_init_log_val)
kLogInitL3DistQueuePush             = _get_next_enum_val(_init_log_val)
kLogInitL3PresampleInit             = _get_next_enum_val(_init_log_val)
kLogInitL3PresampleSample           = _get_next_enum_val(_init_log_val)
kLogInitL3PresampleCopy             = _get_next_enum_val(_init_log_val)
kLogInitL3PresampleCount            = _get_next_enum_val(_init_log_val)
kLogInitL3PresampleSort             = _get_next_enum_val(_init_log_val)
kLogInitL3PresampleReset            = _get_next_enum_val(_init_log_val)
kLogInitL3PresampleGetRank          = _get_next_enum_val(_init_log_val)
kLogInitL3InternalStateCreateCtx    = _get_next_enum_val(_init_log_val)
kLogInitL3InternalStateCreateStream = _get_next_enum_val(_init_log_val)
kNumLogInitItems                    = _get_next_enum_val(_init_log_val)

_step_log_val = [0]

# Step L1 Log
kLogL1NumSample        = _get_next_enum_val(_step_log_val)
kLogL1NumNode          = _get_next_enum_val(_step_log_val)
kLogL1SampleTime       = _get_next_enum_val(_step_log_val)
kLogL1SendTime         = _get_next_enum_val(_step_log_val)
kLogL1RecvTime         = _get_next_enum_val(_step_log_val)
kLogL1CopyTime         = _get_next_enum_val(_step_log_val)
kLogL1ConvertTime      = _get_next_enum_val(_step_log_val)
kLogL1TrainTime        = _get_next_enum_val(_step_log_val)
kLogL1FeatureBytes     = _get_next_enum_val(_step_log_val)
kLogL1LabelBytes       = _get_next_enum_val(_step_log_val)
kLogL1IdBytes          = _get_next_enum_val(_step_log_val)
kLogL1GraphBytes       = _get_next_enum_val(_step_log_val)
kLogL1MissBytes        = _get_next_enum_val(_step_log_val)
kLogL1PrefetchAdvanced = _get_next_enum_val(_step_log_val)
kLogL1GetNeighbourTime = _get_next_enum_val(_step_log_val)
# Step L2 Log
kLogL2ShuffleTime    = _get_next_enum_val(_step_log_val)
kLogL2LastLayerTime  = _get_next_enum_val(_step_log_val)
kLogL2LastLayerSize  = _get_next_enum_val(_step_log_val)
kLogL2CoreSampleTime = _get_next_enum_val(_step_log_val)
kLogL2IdRemapTime    = _get_next_enum_val(_step_log_val)
kLogL2GraphCopyTime  = _get_next_enum_val(_step_log_val)
kLogL2IdCopyTime     = _get_next_enum_val(_step_log_val)
kLogL2ExtractTime    = _get_next_enum_val(_step_log_val)
kLogL2FeatCopyTime   = _get_next_enum_val(_step_log_val)
kLogL2CacheCopyTime  = _get_next_enum_val(_step_log_val)
# Step L3 Log
kLogL3KHopSampleCooTime          = _get_next_enum_val(_step_log_val)
kLogL3KHopSampleSortCooTime      = _get_next_enum_val(_step_log_val)
kLogL3KHopSampleCountEdgeTime    = _get_next_enum_val(_step_log_val)
kLogL3KHopSampleCompactEdgesTime = _get_next_enum_val(_step_log_val)
kLogL3RandomWalkSampleCooTime    = _get_next_enum_val(_step_log_val)
kLogL3RandomWalkTopKTime         = _get_next_enum_val(_step_log_val)
kLogL3RandomWalkTopKStep1Time    = _get_next_enum_val(_step_log_val)
kLogL3RandomWalkTopKStep2Time    = _get_next_enum_val(_step_log_val)
kLogL3RandomWalkTopKStep3Time    = _get_next_enum_val(_step_log_val)
kLogL3RandomWalkTopKStep4Time    = _get_next_enum_val(_step_log_val)
kLogL3RandomWalkTopKStep5Time    = _get_next_enum_val(_step_log_val)
kLogL3RandomWalkTopKStep6Time    = _get_next_enum_val(_step_log_val)
kLogL3RandomWalkTopKStep7Time    = _get_next_enum_val(_step_log_val)
kLogL3RandomWalkTopKStep8Time    = _get_next_enum_val(_step_log_val)
kLogL3RandomWalkTopKStep9Time    = _get_next_enum_val(_step_log_val)
kLogL3RandomWalkTopKStep10Time   = _get_next_enum_val(_step_log_val)
kLogL3RandomWalkTopKStep11Time   = _get_next_enum_val(_step_log_val)
kLogL3RemapFillUniqueTime        = _get_next_enum_val(_step_log_val)
kLogL3RemapPopulateTime          = _get_next_enum_val(_step_log_val)
kLogL3RemapMapNodeTime           = _get_next_enum_val(_step_log_val)
kLogL3RemapMapEdgeTime           = _get_next_enum_val(_step_log_val)
kLogL3CacheGetIndexTime          = _get_next_enum_val(_step_log_val)
KLogL3CacheCopyIndexTime         = _get_next_enum_val(_step_log_val)
kLogL3CacheExtractMissTime       = _get_next_enum_val(_step_log_val)
kLogL3CacheCopyMissTime          = _get_next_enum_val(_step_log_val)
kLogL3CacheCombineMissTime       = _get_next_enum_val(_step_log_val)
kLogL3CacheCombineCacheTime      = _get_next_enum_val(_step_log_val)

# Epoch Log
_epoch_log_val = [0]
kLogEpochSampleTime                  = _get_next_enum_val(_epoch_log_val)
KLogEpochSampleGetCacheMissIndexTime = _get_next_enum_val(_epoch_log_val)
kLogEpochSampleSendTime              = _get_next_enum_val(_epoch_log_val)
kLogEpochSampleTotalTime             = _get_next_enum_val(_epoch_log_val)
kLogEpochCopyTime                    = _get_next_enum_val(_epoch_log_val)
kLogEpochConvertTime                 = _get_next_enum_val(_epoch_log_val)
kLogEpochTrainTime                   = _get_next_enum_val(_epoch_log_val)
kLogEpochTotalTime                   = _get_next_enum_val(_epoch_log_val)
kLogEpochFeatureBytes                = _get_next_enum_val(_epoch_log_val)
kLogEpochMissBytes                   = _get_next_enum_val(_epoch_log_val)

_step_event_val = [0]

kL0Event_Train_Step                  = _get_next_enum_val(_step_event_val)
kL1Event_Sample                      = _get_next_enum_val(_step_event_val)
kL2Event_Sample_Shuffle              = _get_next_enum_val(_step_event_val)
kL2Event_Sample_Core                 = _get_next_enum_val(_step_event_val)
kL2Event_Sample_IdRemap              = _get_next_enum_val(_step_event_val)
kL1Event_Copy                        = _get_next_enum_val(_step_event_val)
kL2Event_Copy_Id                     = _get_next_enum_val(_step_event_val)
kL2Event_Copy_Graph                  = _get_next_enum_val(_step_event_val)
kL2Event_Copy_Extract                = _get_next_enum_val(_step_event_val)
kL2Event_Copy_FeatCopy               = _get_next_enum_val(_step_event_val)
kL2Event_Copy_CacheCopy              = _get_next_enum_val(_step_event_val)
kL3Event_Copy_CacheCopy_GetIndex     = _get_next_enum_val(_step_event_val)
kL3Event_Copy_CacheCopy_CopyIndex    = _get_next_enum_val(_step_event_val)
kL3Event_Copy_CacheCopy_ExtractMiss  = _get_next_enum_val(_step_event_val)
kL3Event_Copy_CacheCopy_CopyMiss     = _get_next_enum_val(_step_event_val)
kL3Event_Copy_CacheCopy_CombineMiss  = _get_next_enum_val(_step_event_val)
kL3Event_Copy_CacheCopy_CombineCache = _get_next_enum_val(_step_event_val)
kL1Event_Convert                     = _get_next_enum_val(_step_event_val)
kL1Event_Train                       = _get_next_enum_val(_step_event_val)


class SamGraphBasics(object):
    def __init__(self, pkg_path, *args):
        full_path = _get_extension_full_path(pkg_path, *args)
        self.C_LIB_CTYPES = ctypes.CDLL(full_path, mode=ctypes.RTLD_GLOBAL)

        self.C_LIB_CTYPES.samgraph_get_graph_num_src.argtypes = (
            ctypes.c_uint64,)
        self.C_LIB_CTYPES.samgraph_get_graph_num_dst.argtypes = (
            ctypes.c_uint64,)
        self.C_LIB_CTYPES.samgraph_get_graph_num_edge.argtypes = (
            ctypes.c_uint64,)
        self.C_LIB_CTYPES.samgraph_log_step.argtypes = (
            ctypes.c_uint64,
            ctypes.c_uint64,
            ctypes.c_int,
            ctypes.c_double
        )
        self.C_LIB_CTYPES.samgraph_log_step_add.argtypes = (
            ctypes.c_uint64,
            ctypes.c_uint64,
            ctypes.c_int,
            ctypes.c_double
        )
        self.C_LIB_CTYPES.samgraph_log_epoch_add.argtypes = (
            ctypes.c_uint64,
            ctypes.c_int,
            ctypes.c_double
        )
        self.C_LIB_CTYPES.samgraph_get_log_init_value.argtypes = (
            ctypes.c_int,)
        self.C_LIB_CTYPES.samgraph_get_log_step_value.argtypes = (
            ctypes.c_uint64,
            ctypes.c_uint64,
            ctypes.c_int
        )
        self.C_LIB_CTYPES.samgraph_get_log_epoch_value.argtypes = (
            ctypes.c_uint64,
            ctypes.c_int
        )
        self.C_LIB_CTYPES.samgraph_report_step.argtypes = (
            ctypes.c_uint64,
            ctypes.c_uint64)
        self.C_LIB_CTYPES.samgraph_report_step_average.argtypes = (
            ctypes.c_uint64,
            ctypes.c_uint64)
        self.C_LIB_CTYPES.samgraph_report_epoch.argtypes = (
            ctypes.c_uint64,)
        self.C_LIB_CTYPES.samgraph_report_epoch_average.argtypes = (
            ctypes.c_uint64,)

        self.C_LIB_CTYPES.samgraph_trace_step_begin.argtypes = (
            ctypes.c_uint64, ctypes.c_int, ctypes.c_uint64)
        self.C_LIB_CTYPES.samgraph_trace_step_end.argtypes = (
            ctypes.c_uint64, ctypes.c_int, ctypes.c_uint64)

        self.C_LIB_CTYPES.samgraph_trace_step_begin_now.argtypes = (
            ctypes.c_uint64, ctypes.c_int)
        self.C_LIB_CTYPES.samgraph_trace_step_end_now.argtypes = (
            ctypes.c_uint64, ctypes.c_int)

        self.C_LIB_CTYPES.samgraph_steps_per_epoch.restype = ctypes.c_size_t
        self.C_LIB_CTYPES.samgraph_num_class.restype = ctypes.c_size_t
        self.C_LIB_CTYPES.samgraph_feat_dim.restype = ctypes.c_size_t
        self.C_LIB_CTYPES.samgraph_get_next_batch.restype = ctypes.c_uint64
        self.C_LIB_CTYPES.samgraph_num_epoch.restype = ctypes.c_size_t
        self.C_LIB_CTYPES.samgraph_get_graph_num_src.restype = ctypes.c_size_t
        self.C_LIB_CTYPES.samgraph_get_graph_num_dst.restype = ctypes.c_size_t
        self.C_LIB_CTYPES.samgraph_get_graph_num_edge.restype = ctypes.c_size_t
        self.C_LIB_CTYPES.samgraph_get_log_init_value.restype = ctypes.c_double
        self.C_LIB_CTYPES.samgraph_get_log_step_value.restype = ctypes.c_double
        self.C_LIB_CTYPES.samgraph_get_log_epoch_value.restype = ctypes.c_double

        self.C_LIB_CTYPES.samgraph_num_local_step.restype = ctypes.c_size_t

    def config(self, run_config : dict):
        num_configs_items = len(run_config)
        config_keys = [str.encode(str(key)) for key in run_config.keys()]
        config_values = []
        for value in run_config.values():
            if isinstance(value, list):
                config_values.append(str.encode(
                    ' '.join([str(v) for v in value])))
            else:
                config_values.append(str.encode(str(value)))


        return self.C_LIB_CTYPES.samgraph_config(
            (ctypes.c_char_p * num_configs_items)(
                *config_keys
            ),
            (ctypes.c_char_p * num_configs_items) (
                *config_values
            ),
            ctypes.c_size_t(num_configs_items)
        )

    def init(self):
        return self.C_LIB_CTYPES.samgraph_init()

    '''
     for multi-GPUs train
    '''

    def data_init(self):
        return self.C_LIB_CTYPES.samgraph_data_init()

    '''
     for multi-GPUs train
    '''
    def sample_init(self, worker_id, ctx):
        return self.C_LIB_CTYPES.samgraph_sample_init(
            ctypes.c_int(worker_id),
            ctypes.c_char_p(str.encode(ctx))
        )

    '''
     for multi-GPUs train
    '''
    def train_init(self, worker_id, ctx):
        return self.C_LIB_CTYPES.samgraph_train_init(
            ctypes.c_int(worker_id),
            ctypes.c_char_p(str.encode(ctx))
        )

<<<<<<< HEAD
    # for dynamic switcher
    def switch_init(self, worker_id, ctx, cache_percentage):
        return self.C_LIB_CTYPES.samgraph_switch_init(
            ctypes.c_int(worker_id),
            ctypes.c_char_p(str.encode(ctx)),
            ctypes.c_double(cache_percentage)
        )


=======
    '''
     for multi-GPUs train
    '''
>>>>>>> 5339f209
    def extract_start(self, count):
        return self.C_LIB_CTYPES.samgraph_extract_start(ctypes.c_int(count))

    '''
     for multi-GPUs train
    '''
    def num_local_step(self):
        return self.C_LIB_CTYPES.samgraph_num_local_step()

    def start(self):
        return self.C_LIB_CTYPES.samgraph_start()

    def shutdown(self):
        return self.C_LIB_CTYPES.samgraph_shutdown()

    def num_class(self):
        return self.C_LIB_CTYPES.samgraph_num_class()

    def feat_dim(self):
        return self.C_LIB_CTYPES.samgraph_feat_dim()

    def num_epoch(self):
        return self.C_LIB_CTYPES.samgraph_num_epoch()

    def steps_per_epoch(self):
        return self.C_LIB_CTYPES.samgraph_steps_per_epoch()

    def get_next_batch(self):
        batch_key = self.C_LIB_CTYPES.samgraph_get_next_batch()
        return batch_key

    def get_graph_num_src(self, key, graph_id):
        return self.C_LIB_CTYPES.samgraph_get_graph_num_src(key, graph_id)

    def get_graph_num_dst(self, key, graph_id):
        return self.C_LIB_CTYPES.samgraph_get_graph_num_dst(key, graph_id)

    def sample_once(self):
        return self.C_LIB_CTYPES.samgraph_sample_once()

    def log_step(self, epoch, step, item, val):
        return self.C_LIB_CTYPES.samgraph_log_step(epoch, step, item, val)

    def log_step_add(self, epoch, step, item, val):
        return self.C_LIB_CTYPES.samgraph_log_step_add(epoch, step, item, val)

    def log_epoch_add(self, epoch, item, val):
        return self.C_LIB_CTYPES.samgraph_log_epoch_add(epoch, item, val)

    def get_log_init_value(self, item):
        return self.C_LIB_CTYPES.samgraph_get_log_init_value(item)

    def get_log_step_value(self, epoch, step, item):
        return self.C_LIB_CTYPES.samgraph_get_log_step_value(epoch, step, item)

    def get_log_epoch_value(self, epoch, item):
        return self.C_LIB_CTYPES.samgraph_get_log_epoch_value(epoch, item)

    def report_init(self):
        return self.C_LIB_CTYPES.samgraph_report_init()

    def report_step(self, epoch, step):
        return self.C_LIB_CTYPES.samgraph_report_step(epoch, step)

    def report_step_average(self, epoch, step):
        return self.C_LIB_CTYPES.samgraph_report_step_average(epoch, step)

    def report_epoch(self, epoch):
        return self.C_LIB_CTYPES.samgraph_report_epoch(epoch)

    def report_epoch_average(self, epoch):
        return self.C_LIB_CTYPES.samgraph_report_epoch_average(epoch)

    def report_node_access(self):
        return self.C_LIB_CTYPES.samgraph_report_node_access()

    def trace_step_begin(self, key, item, us):
        return self.C_LIB_CTYPES.samgraph_trace_step_begin(key, item, us)

    def trace_step_end(self, key, item, us):
        return self.C_LIB_CTYPES.samgraph_trace_step_end(key, item, us)

    def trace_step_begin_now(self, key, item):
        return self.C_LIB_CTYPES.samgraph_trace_step_begin_now(key, item)

    def trace_step_end_now(self, key, item):
        return self.C_LIB_CTYPES.samgraph_trace_step_end_now(key, item)

    def dump_trace(self):
        return self.C_LIB_CTYPES.samgraph_dump_trace()

    def forward_barrier(self):
        return self.C_LIB_CTYPES.samgraph_forward_barrier()<|MERGE_RESOLUTION|>--- conflicted
+++ resolved
@@ -367,7 +367,6 @@
             ctypes.c_char_p(str.encode(ctx))
         )
 
-<<<<<<< HEAD
     # for dynamic switcher
     def switch_init(self, worker_id, ctx, cache_percentage):
         return self.C_LIB_CTYPES.samgraph_switch_init(
@@ -377,11 +376,9 @@
         )
 
 
-=======
     '''
      for multi-GPUs train
     '''
->>>>>>> 5339f209
     def extract_start(self, count):
         return self.C_LIB_CTYPES.samgraph_extract_start(ctypes.c_int(count))
 
