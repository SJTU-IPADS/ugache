import ctypes
import os
import sysconfig


def get_ext_suffix():
    """Determine library extension for various versions of Python."""
    ext_suffix = sysconfig.get_config_var('EXT_SUFFIX')
    if ext_suffix:
        return ext_suffix

    ext_suffix = sysconfig.get_config_var('SO')
    if ext_suffix:
        return ext_suffix

    return '.so'


def get_extension_full_path(pkg_path, *args):
    assert len(args) >= 1
    dir_path = os.path.join(os.path.dirname(pkg_path), *args[:-1])
    full_path = os.path.join(dir_path, args[-1] + get_ext_suffix())
    return full_path


class Context(object):
    def __init__(self, device_type, device_id):
        self.device_type = device_type
        self.device_id = device_id


kCPU = 0
kMMAP = 1
kGPU = 2


def cpu(device_id=0):
    return Context(kCPU, device_id)


def gpu(device_id=0):
    return Context(kGPU, device_id)


kKHop0 = 0
kKHop1 = 1
kWeightedKHop = 2
kRandomWalk = 3
kWeightedKHopPrefix = 4

kArch0 = 0
kArch1 = 1
kArch2 = 2
kArch3 = 3
kArch4 = 4

kArch5 = 5

kCacheByDegree = 0
kCacheByHeuristic = 1
kCacheByPreSample = 2
kCacheByDegreeHop = 3
kCacheByPreSampleStatic = 4
kCacheByFakeOptimal = 5
kDynamicCache = 6

meepo_archs = {
    'arch0': {
        'arch_type': kArch0,
        'sampler_ctx': cpu(),
        'trainer_ctx': gpu(0)
    },
    'arch1': {
        'arch_type': kArch1,
        'sampler_ctx': gpu(0),
        'trainer_ctx': gpu(0)
    },
    'arch2': {
        'arch_type': kArch2,
        'sampler_ctx': gpu(0),
        'trainer_ctx': gpu(0)
    },
    'arch3': {
        'arch_type': kArch3,
        'sampler_ctx': gpu(0),
        'trainer_ctx': gpu(1)
    },
<<<<<<< HEAD
    'arch5': {
        'arch_type': kArch5,
        'sampler_ctx': gpu(0),
        'trainer_ctx': gpu(1)
        }
=======
    'arch4': {
        'arch_type': kArch4,
        'sampler_ctx': gpu(1),
        'trainer_ctx': gpu(0)
    }
>>>>>>> 8443f2b2
}


step_log_val = [0]


def get_next_enum_val(next_val):
    res = next_val[0]
    next_val[0] += 1
    return res


# Step L1 Log
kLogL1NumSample = get_next_enum_val(step_log_val)
kLogL1NumNode = get_next_enum_val(step_log_val)
kLogL1SampleTime = get_next_enum_val(step_log_val)
kLogL1SendTime = get_next_enum_val(step_log_val)
kLogL1RecvTime = get_next_enum_val(step_log_val)
kLogL1CopyTime = get_next_enum_val(step_log_val)
kLogL1ConvertTime = get_next_enum_val(step_log_val)
kLogL1TrainTime = get_next_enum_val(step_log_val)
kLogL1FeatureBytes = get_next_enum_val(step_log_val)
kLogL1LabelBytes = get_next_enum_val(step_log_val)
kLogL1IdBytes = get_next_enum_val(step_log_val)
kLogL1GraphBytes = get_next_enum_val(step_log_val)
kLogL1MissBytes = get_next_enum_val(step_log_val)
kLogL1PrefetchAdvanced = get_next_enum_val(step_log_val)
kLogL1GetNeighbourTime = get_next_enum_val(step_log_val)
# Step L2 Log
kLogL2ShuffleTime = get_next_enum_val(step_log_val)
kLogL2LastLayerTime = get_next_enum_val(step_log_val)
kLogL2LastLayerSize = get_next_enum_val(step_log_val)
kLogL2CoreSampleTime = get_next_enum_val(step_log_val)
kLogL2IdRemapTime = get_next_enum_val(step_log_val)
kLogL2GraphCopyTime = get_next_enum_val(step_log_val)
kLogL2IdCopyTime = get_next_enum_val(step_log_val)
kLogL2ExtractTime = get_next_enum_val(step_log_val)
kLogL2FeatCopyTime = get_next_enum_val(step_log_val)
kLogL2CacheCopyTime = get_next_enum_val(step_log_val)
# Step L3 Log
kLogL3KHopSampleCooTime = get_next_enum_val(step_log_val)
kLogL3KHopSampleSortCooTime = get_next_enum_val(step_log_val)
kLogL3KHopSampleCountEdgeTime = get_next_enum_val(step_log_val)
kLogL3KHopSampleCompactEdgesTime = get_next_enum_val(step_log_val)
kLogL3RandomWalkSampleCooTime = get_next_enum_val(step_log_val)
kLogL3RandomWalkTopKTime = get_next_enum_val(step_log_val)
kLogL3RandomWalkTopKStep1Time = get_next_enum_val(step_log_val)
kLogL3RandomWalkTopKStep2Time = get_next_enum_val(step_log_val)
kLogL3RandomWalkTopKStep3Time = get_next_enum_val(step_log_val)
kLogL3RandomWalkTopKStep4Time = get_next_enum_val(step_log_val)
kLogL3RandomWalkTopKStep5Time = get_next_enum_val(step_log_val)
kLogL3RandomWalkTopKStep6Time = get_next_enum_val(step_log_val)
kLogL3RandomWalkTopKStep7Time = get_next_enum_val(step_log_val)
kLogL3RandomWalkTopKStep8Time = get_next_enum_val(step_log_val)
kLogL3RandomWalkTopKStep9Time = get_next_enum_val(step_log_val)
kLogL3RandomWalkTopKStep10Time = get_next_enum_val(step_log_val)
kLogL3RandomWalkTopKStep11Time = get_next_enum_val(step_log_val)
kLogL3RemapFillUniqueTime = get_next_enum_val(step_log_val)
kLogL3RemapPopulateTime = get_next_enum_val(step_log_val)
kLogL3RemapMapNodeTime = get_next_enum_val(step_log_val)
kLogL3RemapMapEdgeTime = get_next_enum_val(step_log_val)
kLogL3CacheGetIndexTime = get_next_enum_val(step_log_val)
KLogL3CacheCopyIndexTime = get_next_enum_val(step_log_val)
kLogL3CacheExtractMissTime = get_next_enum_val(step_log_val)
kLogL3CacheCopyMissTime = get_next_enum_val(step_log_val)
kLogL3CacheCombineMissTime = get_next_enum_val(step_log_val)
kLogL3CacheCombineCacheTime = get_next_enum_val(step_log_val)

# Epoch Log
kLogEpochSampleTime = 0
kLogEpochCopyTime = 1
kLogEpochConvertTime = 2
kLogEpochTrainTime = 3
kLogEpochTotalTime = 4


step_event_val = [0]

kL0Event_Train_Step                  = get_next_enum_val(step_event_val)
kL1Event_Sample                      = get_next_enum_val(step_event_val)
kL2Event_Sample_Shuffle              = get_next_enum_val(step_event_val)
kL2Event_Sample_Core                 = get_next_enum_val(step_event_val)
kL2Event_Sample_IdRemap              = get_next_enum_val(step_event_val)
kL1Event_Copy                        = get_next_enum_val(step_event_val)
kL2Event_Copy_Id                     = get_next_enum_val(step_event_val)
kL2Event_Copy_Graph                  = get_next_enum_val(step_event_val)
kL2Event_Copy_Extract                = get_next_enum_val(step_event_val)
kL2Event_Copy_FeatCopy               = get_next_enum_val(step_event_val)
kL2Event_Copy_CacheCopy              = get_next_enum_val(step_event_val)
kL3Event_Copy_CacheCopy_GetIndex     = get_next_enum_val(step_event_val)
kL3Event_Copy_CacheCopy_CopyIndex    = get_next_enum_val(step_event_val)
kL3Event_Copy_CacheCopy_ExtractMiss  = get_next_enum_val(step_event_val)
kL3Event_Copy_CacheCopy_CopyMiss     = get_next_enum_val(step_event_val)
kL3Event_Copy_CacheCopy_CombineMiss  = get_next_enum_val(step_event_val)
kL3Event_Copy_CacheCopy_CombineCache = get_next_enum_val(step_event_val)
kL1Event_Convert                     = get_next_enum_val(step_event_val)
kL1Event_Train                       = get_next_enum_val(step_event_val)


class SamGraphBasics(object):
    def __init__(self, pkg_path, *args):
        full_path = get_extension_full_path(pkg_path, *args)
        self.C_LIB_CTYPES = ctypes.CDLL(full_path, mode=ctypes.RTLD_GLOBAL)

        self.C_LIB_CTYPES.samgraph_get_next_batch.argtypes = (
            ctypes.c_uint64,
            ctypes.c_uint64)
        self.C_LIB_CTYPES.samgraph_get_graph_num_src.argtypes = (
            ctypes.c_uint64,)
        self.C_LIB_CTYPES.samgraph_get_graph_num_dst.argtypes = (
            ctypes.c_uint64,)
        self.C_LIB_CTYPES.samgraph_get_graph_num_edge.argtypes = (
            ctypes.c_uint64,)
        self.C_LIB_CTYPES.samgraph_log_step.argtypes = (
            ctypes.c_uint64,
            ctypes.c_uint64,
            ctypes.c_int,
            ctypes.c_double
        )
        self.C_LIB_CTYPES.samgraph_log_step_add.argtypes = (
            ctypes.c_uint64,
            ctypes.c_uint64,
            ctypes.c_int,
            ctypes.c_double
        )
        self.C_LIB_CTYPES.samgraph_log_epoch_add.argtypes = (
            ctypes.c_uint64,
            ctypes.c_int,
            ctypes.c_double
        )
        self.C_LIB_CTYPES.samgraph_get_log_step_value.argtypes = (
            ctypes.c_uint64,
            ctypes.c_uint64,
            ctypes.c_int
        )
        self.C_LIB_CTYPES.samgraph_get_log_epoch_value.argtypes = (
            ctypes.c_uint64,
            ctypes.c_int
        )
        self.C_LIB_CTYPES.samgraph_report_step.argtypes = (
            ctypes.c_uint64,
            ctypes.c_uint64)
        self.C_LIB_CTYPES.samgraph_report_step_average.argtypes = (
            ctypes.c_uint64,
            ctypes.c_uint64)
        self.C_LIB_CTYPES.samgraph_report_epoch.argtypes = (
            ctypes.c_uint64,)
        self.C_LIB_CTYPES.samgraph_report_epoch_average.argtypes = (
            ctypes.c_uint64,)

        self.C_LIB_CTYPES.samgraph_trace_step_begin.argtypes = (
            ctypes.c_uint64, ctypes.c_int, ctypes.c_uint64)
        self.C_LIB_CTYPES.samgraph_trace_step_end.argtypes = (
            ctypes.c_uint64, ctypes.c_int, ctypes.c_uint64)

        self.C_LIB_CTYPES.samgraph_trace_step_begin_now.argtypes = (
            ctypes.c_uint64, ctypes.c_int)
        self.C_LIB_CTYPES.samgraph_trace_step_end_now.argtypes = (
            ctypes.c_uint64, ctypes.c_int)

        self.C_LIB_CTYPES.samgraph_steps_per_epoch.restype = ctypes.c_size_t
        self.C_LIB_CTYPES.samgraph_num_class.restype = ctypes.c_size_t
        self.C_LIB_CTYPES.samgraph_feat_dim.restype = ctypes.c_size_t
        self.C_LIB_CTYPES.samgraph_get_next_batch.restype = ctypes.c_uint64
        self.C_LIB_CTYPES.samgraph_num_epoch.restype = ctypes.c_size_t
        self.C_LIB_CTYPES.samgraph_get_graph_num_src.restype = ctypes.c_size_t
        self.C_LIB_CTYPES.samgraph_get_graph_num_dst.restype = ctypes.c_size_t
        self.C_LIB_CTYPES.samgraph_get_graph_num_edge.restype = ctypes.c_size_t
        self.C_LIB_CTYPES.samgraph_get_log_step_value.restype = ctypes.c_double
        self.C_LIB_CTYPES.samgraph_get_log_epoch_value.restype = ctypes.c_double

    def config(self, run_config):
        return self.C_LIB_CTYPES.samgraph_config(
            ctypes.c_char_p(
                str.encode(run_config['dataset_path'])
            ),
            ctypes.c_int(
                run_config['arch_type']
            ),
            ctypes.c_int(
                run_config['sample_type']
            ),
            ctypes.c_int(
                run_config['sampler_ctx'].device_type
            ),
            ctypes.c_int(
                run_config['sampler_ctx'].device_id
            ),
            ctypes.c_int(
                run_config['trainer_ctx'].device_type
            ),
            ctypes.c_int(
                run_config['trainer_ctx'].device_id
            ),
            ctypes.c_size_t(
                run_config['batch_size']
            ),
            ctypes.c_size_t(
                run_config['num_epoch']
            ),
            ctypes.c_int(
                run_config['cache_policy']
            ),
            ctypes.c_double(
                run_config['cache_percentage']
            ),
            ctypes.c_size_t(
                run_config['max_sampling_jobs']
            ),
            ctypes.c_size_t(
                run_config['max_copying_jobs']
            )
        )

    def config_khop(self, run_config):
        return self.C_LIB_CTYPES.samgraph_config_khop(
            (ctypes.c_size_t * run_config['num_fanout'])(
                *run_config['fanout']
            ),
            ctypes.c_size_t(
                run_config['num_fanout']
            ))

    def config_random_walk(self, run_config):
        return self.C_LIB_CTYPES.samgraph_config_random_walk(
            ctypes.c_size_t(
                run_config['random_walk_length']
            ),
            ctypes.c_double(
                run_config['random_walk_restart_prob']
            ),
            ctypes.c_size_t(
                run_config['num_random_walk']
            ),
            ctypes.c_size_t(
                run_config['num_neighbor']
            ),
            ctypes.c_size_t(
                run_config['num_layer']
            ))

    def init(self):
        return self.C_LIB_CTYPES.samgraph_init()

    # for multi-GPUs train
    def data_init(self):
        return self.C_LIB_CTYPES.samgraph_data_init()
    # for multi-GPUs train
    def sample_init(self, device_type, device_id):
        return self.C_LIB_CTYPES.samgraph_sample_init(
                    ctypes.c_int(device_type),
                    ctypes.c_int(device_id)
                )
    # for multi-GPUs train
    def train_init(self, device_type, device_id):
        return self.C_LIB_CTYPES.samgraph_train_init(
                    ctypes.c_int(device_type),
                    ctypes.c_int(device_id)
                )
    # for multi-GPUs train
    def extract_start(self, count):
        return self.C_LIB_CTYPES.samgraph_extract_start(ctypes.c_int(count))

    def start(self):
        return self.C_LIB_CTYPES.samgraph_start()

    def shutdown(self):
        return self.C_LIB_CTYPES.samgraph_shutdown()

    def num_class(self):
        return self.C_LIB_CTYPES.samgraph_num_class()

    def feat_dim(self):
        return self.C_LIB_CTYPES.samgraph_feat_dim()

    def num_epoch(self):
        return self.C_LIB_CTYPES.samgraph_num_epoch()

    def steps_per_epoch(self):
        return self.C_LIB_CTYPES.samgraph_steps_per_epoch()

    def get_next_batch(self, epoch, step):
        batch_key = self.C_LIB_CTYPES.samgraph_get_next_batch(epoch, step)
        return batch_key

    def get_graph_num_src(self, key, graph_id):
        return self.C_LIB_CTYPES.samgraph_get_graph_num_src(key, graph_id)

    def get_graph_num_dst(self, key, graph_id):
        return self.C_LIB_CTYPES.samgraph_get_graph_num_dst(key, graph_id)

    def sample_once(self):
        return self.C_LIB_CTYPES.samgraph_sample_once()

    def log_step(self, epoch, step, item, val):
        return self.C_LIB_CTYPES.samgraph_log_step(epoch, step, item, val)

    def log_step_add(self, epoch, step, item, val):
        return self.C_LIB_CTYPES.samgraph_log_step_add(epoch, step, item, val)

    def log_epoch_add(self, epoch, item, val):
        return self.C_LIB_CTYPES.samgraph_log_epoch_add(epoch, item, val)

    def get_log_step_value(self, epoch, step, item):
        return self.C_LIB_CTYPES.samgraph_get_log_step_value(epoch, step, item)

    def get_log_epoch_value(self, epoch, item):
        return self.C_LIB_CTYPES.samgraph_get_log_epoch_value(epoch, item)

    def report_step(self, epoch, step):
        return self.C_LIB_CTYPES.samgraph_report_step(epoch, step)

    def report_step_average(self, epoch, step):
        return self.C_LIB_CTYPES.samgraph_report_step_average(epoch, step)

    def report_epoch(self, epoch):
        return self.C_LIB_CTYPES.samgraph_report_epoch(epoch)

    def report_epoch_average(self, epoch):
        return self.C_LIB_CTYPES.samgraph_report_epoch_average(epoch)

    def report_node_access(self):
        return self.C_LIB_CTYPES.samgraph_report_node_access()
    
    def trace_step_begin(self, key, item, us):
        return self.C_LIB_CTYPES.samgraph_trace_step_begin(key, item, us)
    def trace_step_end(self, key, item, us):
        return self.C_LIB_CTYPES.samgraph_trace_step_end(key, item, us)
    def trace_step_begin_now(self, key, item):
        return self.C_LIB_CTYPES.samgraph_trace_step_begin_now(key, item)
    def trace_step_end_now(self, key, item):
        return self.C_LIB_CTYPES.samgraph_trace_step_end_now(key, item)
    def dump_trace(self):
        return self.C_LIB_CTYPES.samgraph_dump_trace()
    def forward_barrier(self):
        return self.C_LIB_CTYPES.samgraph_forward_barrier()<|MERGE_RESOLUTION|>--- conflicted
+++ resolved
@@ -53,7 +53,6 @@
 kArch2 = 2
 kArch3 = 3
 kArch4 = 4
-
 kArch5 = 5
 
 kCacheByDegree = 0
@@ -85,19 +84,16 @@
         'sampler_ctx': gpu(0),
         'trainer_ctx': gpu(1)
     },
-<<<<<<< HEAD
+    'arch4': {
+        'arch_type': kArch4,
+        'sampler_ctx': gpu(1),
+        'trainer_ctx': gpu(0)
+    },
     'arch5': {
         'arch_type': kArch5,
         'sampler_ctx': gpu(0),
         'trainer_ctx': gpu(1)
         }
-=======
-    'arch4': {
-        'arch_type': kArch4,
-        'sampler_ctx': gpu(1),
-        'trainer_ctx': gpu(0)
-    }
->>>>>>> 8443f2b2
 }
 
 
@@ -421,7 +417,7 @@
 
     def report_node_access(self):
         return self.C_LIB_CTYPES.samgraph_report_node_access()
-    
+
     def trace_step_begin(self, key, item, us):
         return self.C_LIB_CTYPES.samgraph_trace_step_begin(key, item, us)
     def trace_step_end(self, key, item, us):
