--- conflicted
+++ resolved
@@ -181,7 +181,7 @@
                 'samgraph/common/dist/dist_shuffler_aligned.cc',
             ],
             include_dirs=[
-                # os.path.join(here, '3rdparty/cub'), 
+                # os.path.join(here, '3rdparty/cub'),
                 os.path.join(here, '3rdparty/parallel-hashmap')],
             libraries=['cudart'],
             extra_link_args=['-Wl,--version-script=samgraph.lds', '-fopenmp'],
@@ -202,29 +202,6 @@
             extra_link_args=['-Wl,--version-script=samgraph.lds', '-fopenmp'],
             # these custom march may should be remove and merged
             extra_compile_args={
-<<<<<<< HEAD
-                'cxx': ['-std=c++14', '-g',
-                        # '-fopt-info',
-                        '-fPIC',
-                        '-Ofast',
-                        '-DSXN_REVISED',
-                        # '-DPIPELINE',
-                        # '-DSXN_NAIVE_HASHMAP',
-                        # '-O0',
-                        '-Wall', '-fopenmp', '-march=native'],
-                'nvcc': ['-std=c++14',
-                         '-g',
-                         # '-G',
-                         #  '--ptxas-options=-v',
-                         '-DSXN_REVISED',
-                         #  '-DPIPELINE',
-                         # '-DSXN_NAIVE_HASHMAP',
-                         "-DTHRUST_IGNORE_CUB_VERSION_CHECK",
-                         '--compiler-options', "'-fPIC'",
-                         '-gencode=arch=compute_35,code=sm_35',  # K40m
-                         '-gencode=arch=compute_70,code=sm_70',  # V100
-                         ]
-=======
                 'cxx': cxx_flags,
                 'nvcc': cuda_flags
             }),
@@ -256,7 +233,6 @@
             extra_compile_args={
                 'cxx': cxx_flags,
                 'nvcc': cuda_flags
->>>>>>> 644cf906
             })
     ],
     # $ setup.py publish support.
